--- conflicted
+++ resolved
@@ -53,14 +53,9 @@
             "IGDB_API_ENABLED": IGDB_API_ENABLED,
             "SS_API_ENABLED": SS_API_ENABLED,
             "MOBY_API_ENABLED": MOBY_API_ENABLED,
-<<<<<<< HEAD
-            "STEAMGRIDDB_ENABLED": STEAMGRIDDB_API_ENABLED,
-            "LAUNCHBOX_ENABLED": LAUNCHBOX_API_ENABLED,
-            "RA_ENABLED": RA_API_ENABLED,
-=======
             "STEAMGRIDDB_API_ENABLED": STEAMGRIDDB_API_ENABLED,
             "RA_API_ENABLED": RA_API_ENABLED,
->>>>>>> 087240ee
+            "LAUNCHBOX_API_ENABLED": LAUNCHBOX_API_ENABLED,
         },
         "FILESYSTEM": {
             "FS_PLATFORMS": fs_platform_handler.get_platforms(),
