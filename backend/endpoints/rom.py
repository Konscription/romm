--- conflicted
+++ resolved
@@ -4,6 +4,7 @@
 from io import BytesIO
 from shutil import rmtree
 from urllib.parse import quote
+from typing import Any
 
 from anyio import Path
 from config import (
@@ -393,18 +394,12 @@
         rom = db_rom_handler.get_rom(id)
         if not rom:
             raise RomNotFoundInDatabaseException(id)
-
-<<<<<<< HEAD
+        
         return DetailedRomSchema.from_orm_with_request(rom, request)
 
-    cleaned_data: dict = {
-        "igdb_id": data.get("igdb_id", None),
-        "moby_id": data.get("moby_id", None),
-=======
-    cleaned_data = {
-        "igdb_id": data.get("igdb_id", rom.igdb_id),
-        "moby_id": data.get("moby_id", rom.moby_id),
->>>>>>> 23fd8aa1
+    cleaned_data: dict[str, Any] = {
+        "igdb_id": str(data.get("igdb_id", rom.igdb_id)),
+        "moby_id": str(data.get("moby_id", rom.moby_id)),
     }
 
     moby_id: str = cleaned_data["moby_id"]
