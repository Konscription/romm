import emoji
from decorators.auth import protected_route
from endpoints.responses.search import SearchCoverSchema, SearchRomSchema
from fastapi import HTTPException, Request, status
from handler.auth.constants import Scope
from handler.database import db_rom_handler
from handler.metadata import meta_igdb_handler, meta_moby_handler, meta_sgdb_handler
from handler.metadata.igdb_handler import IGDB_API_ENABLED, IGDBRom
from handler.metadata.moby_handler import MOBY_API_ENABLED, MobyGamesRom
from handler.metadata.sgdb_handler import STEAMGRIDDB_API_ENABLED
from handler.scan_handler import _get_main_platform_igdb_id
from logger.logger import log
from utils.router import APIRouter

router = APIRouter()


@protected_route(router.get, "/search/roms", [Scope.ROMS_READ])
async def search_rom(
    request: Request,
    rom_id: int,
    search_term: str | None = None,
    search_by: str = "name",
) -> list[SearchRomSchema]:
    """Search for rom in metadata providers

    Args:
        request (Request): FastAPI request
        rom_id (int): Rom ID
        source (str): Source of the rom
        search_term (str, optional): Search term. Defaults to None.
        search_by (str, optional): Search by name or ID. Defaults to "name".
        search_extended (bool, optional): Search extended info. Defaults to False.

    Returns:
        list[SearchRomSchema]: List of matched roms
    """

    if not IGDB_API_ENABLED and not MOBY_API_ENABLED:
        log.error("Search error: No metadata providers enabled")
        raise HTTPException(
            status_code=status.HTTP_500_INTERNAL_SERVER_ERROR,
            detail="No metadata providers enabled",
        )

    rom = db_rom_handler.get_rom(int(rom_id))
    if not rom:
        return []

    search_term = search_term or rom.fs_name_no_tags
    if not search_term:
        return []

    log.info(
        emoji.emojize(":magnifying_glass_tilted_right: Searching metadata providers...")
    )
    matched_roms: list = []

    log.info(f"Searching by {search_by.lower()}: {search_term}")
<<<<<<< HEAD
    log.info(emoji.emojize(f":video_game: {rom.platform_slug}: {rom.fs_name}"))

    igdb_matched_roms: list[IGDBRom] = []
    moby_matched_roms: list[MobyGamesRom] = []
=======
    log.info(emoji.emojize(f":video_game: {rom.platform_slug}: {rom.file_name}"))

    igdb_matched_roms = []
    moby_matched_roms = []
>>>>>>> 424266c6

    if search_by.lower() == "id":
        try:
            igdb_rom = await meta_igdb_handler.get_matched_rom_by_id(int(search_term))
            moby_rom = await meta_moby_handler.get_matched_rom_by_id(int(search_term))
        except ValueError as exc:
            log.error(f"Search error: invalid ID '{search_term}'")
            raise HTTPException(
                status_code=status.HTTP_500_INTERNAL_SERVER_ERROR,
                detail=f"Tried searching by ID, but '{search_term}' is not a valid ID",
            ) from exc
        else:
            igdb_matched_roms = [igdb_rom] if igdb_rom else []
            moby_matched_roms = [moby_rom] if moby_rom else []
    elif search_by.lower() == "name":
        main_platform_igdb_id = await _get_main_platform_igdb_id(rom.platform)
        igdb_matched_roms = await meta_igdb_handler.get_matched_roms_by_name(
            search_term, main_platform_igdb_id or rom.platform.igdb_id
        )
        moby_matched_roms = await meta_moby_handler.get_matched_roms_by_name(
            search_term, rom.platform.moby_id
        )

    merged_dict = {
        item["name"]: {**item, "igdb_url_cover": item.pop("url_cover", "")}  # type: ignore
        for item in igdb_matched_roms
    }
    for item in moby_matched_roms:
        merged_dict[item["name"]] = {  # type: ignore
            **item,
            "moby_url_cover": item.pop("url_cover", ""),
            **merged_dict.get(item.get("name", ""), {}),
        }

    matched_roms = [
        {
            **{
                "slug": "",
                "name": "",
                "summary": "",
                "igdb_url_cover": "",
                "moby_url_cover": "",
                "platform_id": rom.platform_id,
            },
            **item,
        }
        for item in list(merged_dict.values())
    ]

    log.info("Results:")
    for m_rom in matched_roms:
        log.info(f"\t - {m_rom['name']}")

    return matched_roms


@protected_route(router.get, "/search/cover", [Scope.ROMS_READ])
async def search_cover(
    request: Request,
    search_term: str = "",
) -> list[SearchCoverSchema]:

    if not STEAMGRIDDB_API_ENABLED:
        log.error("Search error: No SteamGridDB enabled")
        raise HTTPException(
            status_code=status.HTTP_500_INTERNAL_SERVER_ERROR,
            detail="No SteamGridDB enabled",
        )

    covers = await meta_sgdb_handler.get_details(search_term=search_term)

    return [SearchCoverSchema.model_validate(cover) for cover in covers]<|MERGE_RESOLUTION|>--- conflicted
+++ resolved
@@ -57,17 +57,10 @@
     matched_roms: list = []
 
     log.info(f"Searching by {search_by.lower()}: {search_term}")
-<<<<<<< HEAD
     log.info(emoji.emojize(f":video_game: {rom.platform_slug}: {rom.fs_name}"))
 
     igdb_matched_roms: list[IGDBRom] = []
     moby_matched_roms: list[MobyGamesRom] = []
-=======
-    log.info(emoji.emojize(f":video_game: {rom.platform_slug}: {rom.file_name}"))
-
-    igdb_matched_roms = []
-    moby_matched_roms = []
->>>>>>> 424266c6
 
     if search_by.lower() == "id":
         try:
