from fastapi import APIRouter, Request
import emoji

from logger.logger import log
from handler import igdbh

router = APIRouter()


@router.put("/search/roms/igdb", status_code=200)
async def search_rom_igdb(
    req: Request, search_term: str = "", search_by: str = ""
) -> dict:
    """Get all the roms matched from igdb."""

    data: dict = await req.json()
    rom: dict = data["rom"]
    log.info(emoji.emojize(":magnifying_glass_tilted_right: IGDB Searching"))
    matched_roms: list = []

    if search_term:
        log.info(f"Searching by {search_by}: {search_term}")
<<<<<<< HEAD
        if search_by == "ID":
            matched_roms = igdbh.get_matched_roms_by_id(search_term)
        elif search_by == "Name":
=======
        if search_by.lower() == "id":
            matched_roms = igdbh.get_matched_rom_by_id(search_term)
        elif search_by.lower() == "name":
>>>>>>> c90e0c89
            matched_roms = igdbh.get_matched_roms_by_name(search_term, rom["p_igdb_id"])
    else:
        log.info(
            emoji.emojize(
                f":video_game: {rom['p_slug']}: {rom['file_name']}"
            )
        )
        matched_roms = igdbh.get_matched_roms(rom["file_name"], rom["p_igdb_id"])

    log.info("Results:")

    [
        log.info(f"\t - {rom['r_name']}")
        for rom in matched_roms
    ]

    return {"roms": matched_roms, "msg": "success"}<|MERGE_RESOLUTION|>--- conflicted
+++ resolved
@@ -20,15 +20,9 @@
 
     if search_term:
         log.info(f"Searching by {search_by}: {search_term}")
-<<<<<<< HEAD
-        if search_by == "ID":
+        if search_by.lower() == "id":
             matched_roms = igdbh.get_matched_roms_by_id(search_term)
-        elif search_by == "Name":
-=======
-        if search_by.lower() == "id":
-            matched_roms = igdbh.get_matched_rom_by_id(search_term)
         elif search_by.lower() == "name":
->>>>>>> c90e0c89
             matched_roms = igdbh.get_matched_roms_by_name(search_term, rom["p_igdb_id"])
     else:
         log.info(
