--- conflicted
+++ resolved
@@ -317,17 +317,13 @@
 
     rom = db_rom_handler.get_rom_by_filename(platform.id, fs_rom["file_name"])
 
-<<<<<<< HEAD
-    if not _should_scan_rom(scan_type=scan_type, rom=rom, selected_roms=selected_roms):
+    if not _should_scan_rom(scan_type=scan_type, rom=rom, roms_ids=roms_ids):
         # Just to update the filesystem data
         rom.file_name = fs_rom["file_name"]
         rom.multi = fs_rom["multi"]
         rom.files = fs_rom["files"]
         db_rom_handler.add_rom(rom)
 
-=======
-    if not _should_scan_rom(scan_type=scan_type, rom=rom, roms_ids=roms_ids):
->>>>>>> 441e15c7
         return scan_stats
 
     scanned_rom = await scan_rom(
