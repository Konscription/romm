from __future__ import annotations

import enum
from datetime import datetime
from typing import TYPE_CHECKING

from models.base import BaseModel
from sqlalchemy import DateTime, Enum, String
from sqlalchemy.orm import Mapped, mapped_column, relationship
from starlette.authentication import SimpleUser

if TYPE_CHECKING:
    from models.assets import Save, Screenshot, State
    from models.rom import UserRomProps


class Role(enum.Enum):
    VIEWER = "viewer"
    EDITOR = "editor"
    ADMIN = "admin"


class User(BaseModel, SimpleUser):
    __tablename__ = "users"
    __table_args__ = {"extend_existing": True}

    id: Mapped[int] = mapped_column(primary_key=True, autoincrement=True)

    username: Mapped[str | None] = mapped_column(
        String(length=255), unique=True, index=True
    )
    hashed_password: Mapped[str | None] = mapped_column(String(length=255))
    enabled: Mapped[bool | None] = mapped_column(default=True)
    role: Mapped[Role | None] = mapped_column(Enum(Role), default=Role.VIEWER)
    avatar_path: Mapped[str | None] = mapped_column(String(length=255), default="")
    last_login: Mapped[datetime | None] = mapped_column(DateTime(timezone=True))
    last_active: Mapped[datetime | None] = mapped_column(DateTime(timezone=True))

<<<<<<< HEAD
    saves: Mapped[list["Save"]] = relationship(back_populates="user")
    states: Mapped[list["State"]] = relationship(back_populates="user")
    screenshots: Mapped[list["Screenshot"]] = relationship(back_populates="user")
    user_rom_props: Mapped[list["UserRomProps"]] = relationship(back_populates="user")
=======
    saves: Mapped[list[Save]] = relationship(back_populates="user")
    states: Mapped[list[State]] = relationship(back_populates="user")
    screenshots: Mapped[list[Screenshot]] = relationship(back_populates="user")
    notes: Mapped[list[RomNote]] = relationship(back_populates="user")
>>>>>>> 9a32f6b2

    @property
    def oauth_scopes(self):
        from handler.auth.base_handler import DEFAULT_SCOPES, FULL_SCOPES, WRITE_SCOPES

        if self.role == Role.ADMIN:
            return FULL_SCOPES

        if self.role == Role.EDITOR:
            return WRITE_SCOPES

        return DEFAULT_SCOPES

    @property
    def fs_safe_folder_name(self):
        # Uses the ID to avoid issues with username changes
        return f"User:{self.id}".encode().hex()

    def set_last_active(self):
        from handler.database import db_user_handler

        db_user_handler.update_user(self.id, {"last_active": datetime.now()})<|MERGE_RESOLUTION|>--- conflicted
+++ resolved
@@ -36,17 +36,10 @@
     last_login: Mapped[datetime | None] = mapped_column(DateTime(timezone=True))
     last_active: Mapped[datetime | None] = mapped_column(DateTime(timezone=True))
 
-<<<<<<< HEAD
-    saves: Mapped[list["Save"]] = relationship(back_populates="user")
-    states: Mapped[list["State"]] = relationship(back_populates="user")
-    screenshots: Mapped[list["Screenshot"]] = relationship(back_populates="user")
-    user_rom_props: Mapped[list["UserRomProps"]] = relationship(back_populates="user")
-=======
     saves: Mapped[list[Save]] = relationship(back_populates="user")
     states: Mapped[list[State]] = relationship(back_populates="user")
     screenshots: Mapped[list[Screenshot]] = relationship(back_populates="user")
-    notes: Mapped[list[RomNote]] = relationship(back_populates="user")
->>>>>>> 9a32f6b2
+    user_rom_props: Mapped[list[UserRomProps]] = relationship(back_populates="user")
 
     @property
     def oauth_scopes(self):
