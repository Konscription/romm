import re
from functools import cached_property

<<<<<<< HEAD
from config import (
    DEFAULT_PATH_COVER_S,
    DEFAULT_PATH_COVER_L,
    FRONTEND_LIBRARY_PATH,
    FRONTEND_RESOURCES_PATH,
)
=======
from config import DEFAULT_PATH_COVER_L, DEFAULT_PATH_COVER_S, FRONT_LIBRARY_PATH
from sqlalchemy import JSON, Boolean, Column, Float, ForeignKey, Integer, String, Text
from sqlalchemy.orm import Mapped, relationship

>>>>>>> caef5e87
from .base import BaseModel

SIZE_UNIT_TO_BYTES = {
    "B": 1,
    "KB": 1024,
    "MB": 1024 ^ 2,
    "GB": 1024 ^ 3,
    "TB": 1024 ^ 4,
    "PB": 1024 ^ 5,
}

SORT_COMPARE_REGEX = r"^([Tt]he|[Aa]|[Aa]nd)\s"


class Rom(BaseModel):
    from .assets import Save, State, Screenshot

    __tablename__ = "roms"

    id = Column(Integer(), primary_key=True, autoincrement=True)

    igdb_id: int = Column(Integer())
    sgdb_id: int = Column(Integer())

    platform_slug = Column(
        String(length=50),
        ForeignKey("platforms.slug"),
        nullable=False,
    )
    platform = relationship(
        "Platform", lazy="selectin", back_populates="roms"
    )

    saves: Mapped[list[Save]] = relationship(
        "Save",
        lazy="selectin",
        back_populates="rom",
    )
    states: Mapped[list[State]] = relationship(
        "State", lazy="selectin", back_populates="rom"
    )
    screenshots: Mapped[list[Screenshot]] = relationship(
        "Screenshot", lazy="selectin", back_populates="rom"
    )

    ### DEPRECATED ###
    p_name: str = Column(String(length=150), default="")
    p_igdb_id: str = Column(String(length=10), default="")
    p_sgdb_id: str = Column(String(length=10), default="")
    ### DEPRECATED ###

    file_name: str = Column(String(length=450), nullable=False)
    file_name_no_tags: str = Column(String(length=450), nullable=False)
    file_extension: str = Column(String(length=100), nullable=False)
    file_path: str = Column(String(length=1000), nullable=False)
    file_size = Column(Float, default=0.0, nullable=False)
    file_size_units: str = Column(String(length=10), nullable=False)

    name: str = Column(String(length=350))
    slug: str = Column(String(length=400))
    summary: str = Column(Text)

    path_cover_s: str = Column(Text, default=DEFAULT_PATH_COVER_S)
    path_cover_l: str = Column(Text, default=DEFAULT_PATH_COVER_L)
    url_cover: str = Column(Text, default=DEFAULT_PATH_COVER_L)

    revision: str = Column(String(20))
    regions: JSON = Column(JSON, default=[])
    languages: JSON = Column(JSON, default=[])
    tags: JSON = Column(JSON, default=[])
    multi: bool = Column(Boolean, default=False)
    files: JSON = Column(JSON, default=[])
    url_screenshots: JSON = Column(JSON, default=[])
    path_screenshots: JSON = Column(JSON, default=[])

    @property
    def platform_name(self) -> str:
        return self.platform.name

    @cached_property
    def full_path(self) -> str:
        return f"{self.file_path}/{self.file_name}"

    @cached_property
    def download_path(self) -> str:
        return f"{FRONTEND_LIBRARY_PATH}/{self.full_path}"

    @property
    def file_size_bytes(self) -> int:
        return int(self.file_size * SIZE_UNIT_TO_BYTES[self.file_size_units or "B"])

    @property
    def has_cover(self) -> bool:
        return (
            self.path_cover_s != DEFAULT_PATH_COVER_S
            or self.path_cover_l != DEFAULT_PATH_COVER_L
        )

    @cached_property
    def merged_screenshots(self) -> list[str]:
        return [s.download_path for s in self.screenshots] + [
            f"{FRONTEND_RESOURCES_PATH}/{s}" for s in self.path_screenshots
        ]

    @cached_property
    def sort_comparator(self) -> str:
        return (
            re.sub(
                SORT_COMPARE_REGEX,
                "",
                self.name or self.file_name_no_tags,
            )
            .strip()
            .lower()
        )

    # This is an expensive operation so don't call it on a list of roms
    @cached_property
    def sibling_roms(self) -> list["Rom"]:
        from handler import dbh

        if not self.igdb_id:
            return []

        with dbh.session.begin() as session:
            return session.scalars(
                dbh.get_roms(self.platform_slug).filter(
                    Rom.id != self.id,
                    Rom.igdb_id == self.igdb_id,
                )
            ).all()

    def __repr__(self) -> str:
        return self.file_name<|MERGE_RESOLUTION|>--- conflicted
+++ resolved
@@ -1,19 +1,15 @@
 import re
 from functools import cached_property
 
-<<<<<<< HEAD
 from config import (
     DEFAULT_PATH_COVER_S,
     DEFAULT_PATH_COVER_L,
     FRONTEND_LIBRARY_PATH,
     FRONTEND_RESOURCES_PATH,
 )
-=======
-from config import DEFAULT_PATH_COVER_L, DEFAULT_PATH_COVER_S, FRONT_LIBRARY_PATH
 from sqlalchemy import JSON, Boolean, Column, Float, ForeignKey, Integer, String, Text
 from sqlalchemy.orm import Mapped, relationship
 
->>>>>>> caef5e87
 from .base import BaseModel
 
 SIZE_UNIT_TO_BYTES = {
