--- conflicted
+++ resolved
@@ -187,33 +187,13 @@
             )
         )
 
-<<<<<<< HEAD
-    def filter_by_unmatched_only(self, query: Query):
-        return query.filter(
-            and_(
-                Rom.igdb_id.is_(None),
-                Rom.moby_id.is_(None),
-                Rom.ss_id.is_(None),
-                Rom.launchbox_id.is_(None),
-            )
-        )
-
-    def filter_by_matched_only(self, query: Query):
-        return query.filter(
-            or_(
-                Rom.igdb_id.isnot(None),
-                Rom.moby_id.isnot(None),
-                Rom.ss_id.isnot(None),
-                Rom.launchbox_id.isnot(None),
-            )
-=======
     def filter_by_matched(self, query: Query, value: bool) -> Query:
         """Filter based on whether the rom is matched to a metadata provider."""
         predicate = or_(
             Rom.igdb_id.isnot(None),
             Rom.moby_id.isnot(None),
             Rom.ss_id.isnot(None),
->>>>>>> ad647c09
+            Rom.launchbox_id.isnot(None),
         )
         if not value:
             predicate = not_(predicate)
