--- conflicted
+++ resolved
@@ -15,10 +15,5 @@
     name: string;
     logo_path?: (string | null);
     rom_count: number;
-<<<<<<< HEAD
     firmware?: Array<FirmwareSchema>;
-};
-=======
-    firmware_files?: Array<FirmwareSchema>;
-};
->>>>>>> 82c84d18
+};