import type { SearchRomSchema } from "@/__generated__";
import type { DetailedRomSchema, SimpleRomSchema } from "@/__generated__/";
import romApi from "@/services/api/rom";
import {
  type Collection,
  type VirtualCollection,
  type SmartCollection,
} from "@/stores/collections";
import storeGalleryFilter from "@/stores/galleryFilter";
import { type Platform } from "@/stores/platforms";
import type { ExtractPiniaStoreType } from "@/types";
import { isNull, isUndefined } from "lodash";
import { defineStore } from "pinia";

type GalleryFilterStore = ExtractPiniaStoreType<typeof storeGalleryFilter>;

export type SimpleRom = SimpleRomSchema;
export type DetailedRom = DetailedRomSchema;
export const MAX_FETCH_LIMIT = 10000;

const defaultRomsState = {
  currentPlatform: null as Platform | null,
  currentCollection: null as Collection | null,
  currentVirtualCollection: null as VirtualCollection | null,
  currentSmartCollection: null as SmartCollection | null,
  currentRom: null as DetailedRom | null,
  allRoms: [] as SimpleRom[],
  selectedIDs: new Set<number>(),
  recentRoms: [] as SimpleRom[],
  continuePlayingRoms: [] as SimpleRom[],
  lastSelectedIndex: -1,
  selectingRoms: false,
  fetchingRoms: false,
  initialSearch: false,
  fetchOffset: 0,
  fetchTotalRoms: 0,
  characterIndex: {} as Record<string, number>,
  selectedCharacter: null as string | null,
  orderBy: "name" as keyof SimpleRom,
  orderDir: "asc" as "asc" | "desc",
};

// This caches the first 72 roms fetched for each platform
const _romsCacheByID = new Map<number, SimpleRom>();
const _romsCacheByPlatform = new Map<number, number[]>();
const _romsCacheByCollection = new Map<number, number[]>();
const _romsCacheByVirtualCollection = new Map<string, number[]>();
const _romsCacheBySmartCollection = new Map<number, number[]>();

export default defineStore("roms", {
  state: () => ({ ...defaultRomsState }),

  getters: {
    fetchLimit: () => 72,
    filteredRoms: (state) => state.allRoms,
    selectedRoms: (state) =>
      state.allRoms.filter((rom) => state.selectedIDs.has(rom.id)),
  },

  actions: {
    _shouldGroupRoms(): boolean {
      return isNull(localStorage.getItem("settings.groupRoms"))
        ? true
        : localStorage.getItem("settings.groupRoms") === "true";
    },
    setCurrentPlatform(platform: Platform | null) {
      this.currentPlatform = platform;
      if (platform) {
        const romIDs = _romsCacheByPlatform.get(platform.id);
        if (romIDs) {
          this.allRoms = romIDs
            .filter((id) => _romsCacheByID.has(id))
            .map((id) => _romsCacheByID.get(id)!) as SimpleRom[];
        }
      }
    },
    setCurrentRom(rom: DetailedRom) {
      this.currentRom = rom;
    },
    setRecentRoms(roms: SimpleRom[]) {
      this.recentRoms = roms;
    },
    setContinuePlayingRoms(roms: SimpleRom[]) {
      this.continuePlayingRoms = roms;
    },
    setCurrentCollection(collection: Collection | null) {
      this.currentCollection = collection;
      if (collection) {
        const romIDs = _romsCacheByCollection.get(collection.id);
        if (romIDs) {
          this.allRoms = romIDs
            .filter((id) => _romsCacheByID.has(id))
            .map((id) => _romsCacheByID.get(id)!) as SimpleRom[];
        }
      }
    },
    setCurrentVirtualCollection(collection: VirtualCollection | null) {
      this.currentVirtualCollection = collection;
      if (collection) {
        const romIDs = _romsCacheByVirtualCollection.get(collection.id);
        if (romIDs) {
          this.allRoms = romIDs
            .filter((id) => _romsCacheByID.has(id))
            .map((id) => _romsCacheByID.get(id)!) as SimpleRom[];
        }
      }
    },
<<<<<<< HEAD
    setCurrentSmartCollection(collection: SmartCollection | null) {
      this.currentSmartCollection = collection;
      if (collection) {
        const romIDs = _romsCacheBySmartCollection.get(collection.id);
        if (romIDs) {
          this.allRoms = romIDs
            .filter((id) => _romsCacheByID.has(id))
            .map((id) => _romsCacheByID.get(id)!) as SimpleRom[];
        }
      }
    },
    fetchRoms(galleryFilter: GalleryFilterStore, concat = true) {
=======
    fetchRoms(
      galleryFilter: GalleryFilterStore,
      groupRoms?: boolean,
      concat = true,
    ) {
>>>>>>> 1d73c0a3
      if (this.fetchingRoms) return Promise.resolve();
      this.fetchingRoms = true;

      return new Promise((resolve, reject) => {
        romApi
          .getRoms({
            ...galleryFilter.$state,
            platformId:
              this.currentPlatform?.id ??
              galleryFilter.selectedPlatform?.id ??
              null,
            collectionId: this.currentCollection?.id ?? null,
            virtualCollectionId: this.currentVirtualCollection?.id ?? null,
            smartCollectionId: this.currentSmartCollection?.id ?? null,
            limit: this.fetchLimit,
            offset: this.fetchOffset,
            orderBy: this.orderBy,
            orderDir: this.orderDir,
            groupByMetaId: groupRoms ?? this._shouldGroupRoms(),
          })
          .then(({ data: { items, offset, total, char_index } }) => {
            if (!concat || this.fetchOffset === 0) {
              this.allRoms = items;

              // Cache the first batch of roms for each context
              if (this.currentPlatform) {
                _romsCacheByPlatform.set(
                  this.currentPlatform.id,
                  items.map((rom) => rom.id),
                );
                items.forEach((rom) => _romsCacheByID.set(rom.id, rom));
              } else if (this.currentCollection) {
                _romsCacheByCollection.set(
                  this.currentCollection.id,
                  items.map((rom) => rom.id),
                );
                items.forEach((rom) => _romsCacheByID.set(rom.id, rom));
              } else if (this.currentVirtualCollection) {
                _romsCacheByVirtualCollection.set(
                  this.currentVirtualCollection.id,
                  items.map((rom) => rom.id),
                );
                items.forEach((rom) => _romsCacheByID.set(rom.id, rom));
              } else if (this.currentSmartCollection) {
                _romsCacheBySmartCollection.set(
                  this.currentSmartCollection.id,
                  items.map((rom) => rom.id),
                );
                items.forEach((rom) => _romsCacheByID.set(rom.id, rom));
              }
            } else {
              this.allRoms = this.allRoms.concat(items);
            }

            // Update the offset and total roms in filtered database result
            if (offset !== null) this.fetchOffset = offset + this.fetchLimit;
            if (total !== null) this.fetchTotalRoms = total;

            // Set the character index for the current platform
            this.characterIndex = char_index;

            resolve(items);
          })
          .catch((error) => {
            reject(error);
          })
          .finally(() => {
            this.fetchingRoms = false;
          });
      });
    },
    add(roms: SimpleRom[]) {
      this.allRoms = this.allRoms.concat(roms);
    },
    addToRecent(rom: SimpleRom) {
      this.recentRoms = [rom, ...this.recentRoms];
    },
    removeFromRecent(rom: SimpleRom) {
      this.recentRoms = this.recentRoms.filter((value) => value.id !== rom.id);
    },
    addToContinuePlaying(rom: SimpleRom) {
      this.continuePlayingRoms = [rom, ...this.continuePlayingRoms];
    },
    removeFromContinuePlaying(rom: SimpleRom) {
      this.continuePlayingRoms = this.continuePlayingRoms.filter(
        (value) => value.id !== rom.id,
      );
    },
    update(rom: SimpleRom) {
      this.allRoms = this.allRoms.map((value) =>
        value.id === rom.id ? rom : value,
      );
      this.recentRoms = this.recentRoms.map((value) =>
        value.id === rom.id ? rom : value,
      );
    },
    remove(roms: SimpleRom[]) {
      this.allRoms = this.allRoms.filter((value) => {
        return !roms.find((rom) => {
          return rom.id === value.id;
        });
      });
    },
    reset() {
      this.currentPlatform = null;
      this.currentCollection = null;
      this.currentVirtualCollection = null;
      this.currentSmartCollection = null;
      this.currentRom = null;
      this.allRoms = [];
      this.selectedIDs = new Set<number>();
      this.lastSelectedIndex = -1;
      this.selectingRoms = false;
      this.fetchingRoms = false;
      this.initialSearch = false;
      this.characterIndex = {};
      this.selectedCharacter = null;
      this.resetPagination();
    },
    resetPagination() {
      this.fetchOffset = 0;
      this.fetchTotalRoms = 0;
    },
    setSelection(roms: SimpleRom[]) {
      this.selectedIDs = new Set(roms.map((rom) => rom.id));
    },
    addToSelection(rom: SimpleRom) {
      this.selectedIDs.add(rom.id);
    },
    removeFromSelection(rom: SimpleRom) {
      this.selectedIDs.delete(rom.id);
    },
    updateLastSelected(index: number) {
      this.lastSelectedIndex = index;
    },
    setSelecting() {
      this.selectingRoms = !this.selectingRoms;
    },
    resetSelection() {
      this.selectedIDs = new Set<number>();
      this.lastSelectedIndex = -1;
    },
    setOrderBy(orderBy: keyof SimpleRom) {
      this.orderBy = orderBy;
    },
    setOrderDir(orderDir: "asc" | "desc") {
      this.orderDir = orderDir;
    },
    setLimit(limit: number) {
      this.fetchLimit = limit;
    },
    isSimpleRom(rom: SimpleRom | SearchRomSchema): rom is SimpleRom {
      return !isNull(rom.id) && !isUndefined(rom.id);
    },
  },
});<|MERGE_RESOLUTION|>--- conflicted
+++ resolved
@@ -34,6 +34,7 @@
   initialSearch: false,
   fetchOffset: 0,
   fetchTotalRoms: 0,
+  fetchLimit: 72,
   characterIndex: {} as Record<string, number>,
   selectedCharacter: null as string | null,
   orderBy: "name" as keyof SimpleRom,
@@ -51,7 +52,6 @@
   state: () => ({ ...defaultRomsState }),
 
   getters: {
-    fetchLimit: () => 72,
     filteredRoms: (state) => state.allRoms,
     selectedRoms: (state) =>
       state.allRoms.filter((rom) => state.selectedIDs.has(rom.id)),
@@ -105,7 +105,6 @@
         }
       }
     },
-<<<<<<< HEAD
     setCurrentSmartCollection(collection: SmartCollection | null) {
       this.currentSmartCollection = collection;
       if (collection) {
@@ -117,14 +116,11 @@
         }
       }
     },
-    fetchRoms(galleryFilter: GalleryFilterStore, concat = true) {
-=======
     fetchRoms(
       galleryFilter: GalleryFilterStore,
       groupRoms?: boolean,
       concat = true,
     ) {
->>>>>>> 1d73c0a3
       if (this.fetchingRoms) return Promise.resolve();
       this.fetchingRoms = true;
 
