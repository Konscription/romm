<script setup lang="ts">
import type { RomFileSchema } from "@/__generated__";
import VersionSwitcher from "@/components/Details/VersionSwitcher.vue";
import romApi from "@/services/api/rom";
import storeAuth from "@/stores/auth";
import storeDownload from "@/stores/download";
import type { DetailedRom } from "@/stores/roms";
import { formatBytes } from "@/utils";
import { ref, watch } from "vue";
import { useI18n } from "vue-i18n";

// Props
const { t } = useI18n();
const props = defineProps<{ rom: DetailedRom }>();
const downloadStore = storeDownload();
const romUser = ref(props.rom.rom_user);
const romInfo = ref([
  { label: "SHA-1", value: props.rom.sha1_hash },
  { label: "MD5", value: props.rom.md5_hash },
  { label: "CRC", value: props.rom.crc_hash },
]);

// Functions
async function toggleMainSibling() {
  romUser.value.is_main_sibling = !romUser.value.is_main_sibling;
  romApi.updateUserRomProps({
    romId: props.rom.id,
    data: romUser.value,
  });
}

function itemProps(item: RomFileSchema) {
  return {
    key: item.id,
    title: item.full_path.replace(props.rom.full_path, ""),
    value: item,
  };
}

watch(
  () => props.rom,
  async () => (romUser.value = props.rom.rom_user),
);
</script>
<template>
  <v-row no-gutters>
    <v-col>
      <v-row
        v-if="rom.sibling_roms && rom.sibling_roms.length > 0"
        class="align-center my-3"
        no-gutters
      >
        <v-col cols="3" xl="2" class="mr-2">
          <span>{{ t("rom.version") }}</span>
        </v-col>
        <v-col>
          <v-row class="align-center" no-gutters>
            <version-switcher :rom="rom" />
            <v-tooltip
              location="top"
              class="tooltip"
              transition="fade-transition"
              :text="t('rom.set-as-default')"
              open-delay="300"
            >
              <template #activator="{ props }">
                <v-btn
                  v-bind="props"
                  variant="flat"
                  rounded="0"
                  size="small"
                  @click="toggleMainSibling"
                  ><v-icon
                    :class="romUser.is_main_sibling ? '' : 'mr-1'"
                    :color="romUser.is_main_sibling ? 'primary' : ''"
                    >{{
                      romUser.is_main_sibling
                        ? "mdi-checkbox-outline"
                        : "mdi-checkbox-blank-outline"
                    }}</v-icon
                  >{{ romUser.is_main_sibling ? "" : t("rom.default") }}</v-btn
                >
              </template></v-tooltip
            >
          </v-row>
        </v-col>
      </v-row>
      <v-row v-if="!rom.multi" class="align-center my-3" no-gutters>
        <v-col cols="3" xl="2" class="mr-2">
          <span>{{ t("rom.file") }}</span>
        </v-col>
        <v-col>
          <span class="text-body-1">{{ rom.fs_name }}</span>
        </v-col>
      </v-row>
      <v-row v-if="rom.multi" class="align-center my-3" no-gutters>
        <v-col cols="3" xl="2" class="mr-2">
          <span>{{ t("rom.files") }}</span>
        </v-col>
        <v-col>
          <v-select
            v-model="downloadStore.filesToDownload"
<<<<<<< HEAD
            :label="rom.file_name"
            item-title="file_name"
            :items="rom.files.map((f) => f.filename)"
=======
            :label="rom.fs_name"
            :items="rom.files"
            :itemProps="itemProps"
            rounded="0"
>>>>>>> e50f69fc
            density="compact"
            variant="outlined"
            return-object
            multiple
            hide-details
            clearable
            chips
          >
            <template #item="{ item, props }">
              <v-list-item v-bind="props">
                <template v-slot:prepend="{ isSelected }">
                  <v-checkbox-btn
                    :model-value="isSelected"
                    density="compact"
                    class="mr-2"
                  />
                </template>
                <v-list-item-subtitle class="mt-1">
                  <v-chip
                    color="romm-accent-1"
                    size="x-small"
                    class="mr-1"
                    v-if="item.raw.category"
                    >{{ item.raw.category.toLocaleUpperCase() }}</v-chip
                  >
                  <v-chip size="x-small">{{
                    formatBytes(item.raw.file_size_bytes)
                  }}</v-chip>
                </v-list-item-subtitle>
              </v-list-item>
            </template>
          </v-select>
        </v-col>
      </v-row>
      <v-row no-gutters class="align-center my-3">
        <v-col cols="3" xl="2" class="mr-2">
          <span>{{ t("rom.info") }}</span>
        </v-col>
        <v-col class="my-1">
          <v-row no-gutters>
            <v-col cols="12">
              <v-chip size="small" class="mr-2 px-0" label>
                <v-chip label>{{ t("rom.size") }}</v-chip
                ><span class="px-2">{{ formatBytes(rom.fs_size_bytes) }}</span>
              </v-chip>
            </v-col>
            <v-col v-for="info in romInfo" cols="12">
              <v-chip
                v-if="info.value"
                size="small"
                class="mt-1 mr-2 px-0"
                label
              >
                <v-chip label>{{ info.label }}</v-chip
                ><span class="px-2">{{ info.value }}</span>
              </v-chip>
            </v-col>
          </v-row>
        </v-col>
      </v-row>
      <v-row v-if="rom.tags.length > 0" class="align-center my-3" no-gutters>
        <v-col cols="3" xl="2" class="mr-2">
          <span>{{ t("rom.tags") }}</span>
        </v-col>
        <v-col>
          <v-chip
            v-for="tag in rom.tags"
            :key="tag"
            size="small"
            class="mr-2"
            label
            color="primary"
            variant="tonal"
          >
            {{ tag }}
          </v-chip>
        </v-col>
      </v-row>
    </v-col>
  </v-row>
</template><|MERGE_RESOLUTION|>--- conflicted
+++ resolved
@@ -100,16 +100,10 @@
         <v-col>
           <v-select
             v-model="downloadStore.filesToDownload"
-<<<<<<< HEAD
-            :label="rom.file_name"
-            item-title="file_name"
-            :items="rom.files.map((f) => f.filename)"
-=======
             :label="rom.fs_name"
             :items="rom.files"
             :itemProps="itemProps"
             rounded="0"
->>>>>>> e50f69fc
             density="compact"
             variant="outlined"
             return-object
