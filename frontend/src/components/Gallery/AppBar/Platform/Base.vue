<script setup lang="ts">
import AdminMenu from "@/components/Gallery/AppBar/Platform/AdminMenu.vue";
import FirmwareBtn from "@/components/Gallery/AppBar/Platform/FirmwareBtn.vue";
import FirmwareDrawer from "@/components/Gallery/AppBar/Platform/FirmwareDrawer.vue";
import FilterBtn from "@/components/Gallery/AppBar/common/FilterBtn.vue";
import FilterDrawer from "@/components/Gallery/AppBar/common/FilterDrawer/Base.vue";
import FilterTextField from "@/components/Gallery/AppBar/common/FilterTextField.vue";
import GalleryViewBtn from "@/components/Gallery/AppBar/common/GalleryViewBtn.vue";
import SelectingBtn from "@/components/Gallery/AppBar/common/SelectingBtn.vue";
import PlatformIcon from "@/components/common/Platform/Icon.vue";
import storeAuth from "@/stores/auth";
import storeRoms from "@/stores/roms";
import { storeToRefs } from "pinia";
import { useDisplay } from "vuetify";

const { xs } = useDisplay();
const romsStore = storeRoms();
const { currentPlatform, currentCollection } = storeToRefs(romsStore);

// Props
const auth = storeAuth();
</script>

<template>
  <v-app-bar id="gallery-app-bar" elevation="0" density="compact">
    <platform-icon
      v-if="currentPlatform"
      :slug="currentPlatform.slug"
      :name="currentPlatform.name"
      :size="36"
<<<<<<< HEAD
      class="mx-2"
=======
      class="ml-3 mr-2 platform-icon"
>>>>>>> 67e4378e
    />
    <firmware-btn />
    <filter-btn />
    <filter-text-field v-if="!xs" />
    <div v-if="xs" class="flex-grow-1" />
    <selecting-btn />
    <gallery-view-btn />
    <v-menu location="bottom">
      <template #activator="{ props }">
        <v-btn
          v-if="auth.scopes.includes('roms.write')"
          v-bind="props"
          rounded="0"
          variant="text"
          class="mr-0"
          icon="mdi-dots-vertical"
          @click.stop
        />
      </template>
      <admin-menu />
    </v-menu>
  </v-app-bar>

  <filter-drawer />
  <firmware-drawer />
</template>

<style scoped>
#gallery-app-bar {
  z-index: 999 !important;
}
.platform-icon {
  filter: drop-shadow(0px 0px 2px #a452fe);
}
</style><|MERGE_RESOLUTION|>--- conflicted
+++ resolved
@@ -15,7 +15,7 @@
 
 const { xs } = useDisplay();
 const romsStore = storeRoms();
-const { currentPlatform, currentCollection } = storeToRefs(romsStore);
+const { currentPlatform } = storeToRefs(romsStore);
 
 // Props
 const auth = storeAuth();
@@ -28,11 +28,7 @@
       :slug="currentPlatform.slug"
       :name="currentPlatform.name"
       :size="36"
-<<<<<<< HEAD
-      class="mx-2"
-=======
       class="ml-3 mr-2 platform-icon"
->>>>>>> 67e4378e
     />
     <firmware-btn />
     <filter-btn />
