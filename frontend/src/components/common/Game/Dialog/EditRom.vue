<script setup lang="ts">
import GameCard from "@/components/common/Game/Card/Base.vue";
import RDialog from "@/components/common/RDialog.vue";
import romApi, { type UpdateRom } from "@/services/api/rom";
import storeGalleryView from "@/stores/galleryView";
import storeHeartbeat from "@/stores/heartbeat";
import storePlatforms from "@/stores/platforms";
import storeRoms, { type SimpleRom } from "@/stores/roms";
import storeUpload from "@/stores/upload";
import type { Events } from "@/types/emitter";
import type { Emitter } from "mitt";
import { computed, inject, ref } from "vue";
import { useRoute } from "vue-router";
import { useDisplay } from "vuetify";
import { useI18n } from "vue-i18n";
import { getMissingCoverImage } from "@/utils/covers";

// Props
const { t } = useI18n();
const { lgAndUp, smAndDown } = useDisplay();
const heartbeat = storeHeartbeat();
const route = useRoute();
const show = ref(false);
const rom = ref<UpdateRom>();
const romsStore = storeRoms();
const imagePreviewUrl = ref<string | undefined>("");
const removeCover = ref(false);
const manualFiles = ref<File[]>([]);
const platfotmsStore = storePlatforms();
const galleryViewStore = storeGalleryView();
const uploadStore = storeUpload();
const validForm = ref(false);
const emitter = inject<Emitter<Events>>("emitter");
emitter?.on("showEditRomDialog", (romToEdit: UpdateRom | undefined) => {
  show.value = true;
  rom.value = romToEdit;
  removeCover.value = false;
});
emitter?.on("updateUrlCover", (url_cover) => {
  if (!rom.value) return;
  rom.value.url_cover = url_cover;
  setArtwork(url_cover);
});
const computedAspectRatio = computed(() => {
  const ratio = rom.value?.platform_id
    ? platfotmsStore.getAspectRatio(rom.value?.platform_id)
    : galleryViewStore.defaultAspectRatioCover;
  return parseFloat(ratio.toString());
});
const missingCoverImage = computed(() =>
  getMissingCoverImage(rom.value?.name || rom.value?.fs_name || ""),
);

// Functions
function triggerFileInput(id: string) {
  const fileInput = document.getElementById(id);
  fileInput?.click();
}

function previewImage(event: Event) {
  const input = event.target as HTMLInputElement;
  if (!input.files) return;

  const reader = new FileReader();
  reader.onload = () => {
    setArtwork(reader.result?.toString() || "");
  };
  if (input.files[0]) {
    reader.readAsDataURL(input.files[0]);
  }
}

function setArtwork(imageUrl: string) {
  if (!imageUrl) return;
  imagePreviewUrl.value = imageUrl;
  removeCover.value = false;
}

async function removeArtwork() {
  imagePreviewUrl.value = missingCoverImage.value;
  removeCover.value = true;
}

async function handleRomUpdate(
  options: {
    rom: UpdateRom;
    removeCover?: boolean;
    unmatch?: boolean;
  },
  successMessage: string,
) {
  show.value = false;
  emitter?.emit("showLoadingDialog", { loading: true, scrim: true });

  await romApi
    .updateRom(options)
    .then(({ data }) => {
      emitter?.emit("snackbarShow", {
        msg: successMessage,
        icon: "mdi-check-bold",
        color: "green",
      });
      romsStore.update(data as SimpleRom);
      if (route.name == "rom") {
        romsStore.currentRom = data;
      }
    })
    .catch((error) => {
      console.log(error);
      emitter?.emit("snackbarShow", {
        msg: error.response.data.detail,
        icon: "mdi-close-circle",
        color: "red",
      });
    })
    .finally(() => {
      emitter?.emit("showLoadingDialog", { loading: false, scrim: false });
      closeDialog();
    });
}

async function uploadManuals() {
  if (!rom.value) return;

  await romApi
    .uploadManuals({
      romId: rom.value.id,
      filesToUpload: manualFiles.value,
    })
    .then((responses: PromiseSettledResult<unknown>[]) => {
      const successfulUploads = responses.filter(
        (d) => d.status == "fulfilled",
      );
      const failedUploads = responses.filter((d) => d.status == "rejected");

      if (failedUploads.length == 0) {
        uploadStore.reset();
      }

      if (successfulUploads.length == 0) {
        return emitter?.emit("snackbarShow", {
          msg: `All manuals skipped, nothing to upload.`,
          icon: "mdi-close-circle",
          color: "orange",
          timeout: 5000,
        });
      }

      emitter?.emit("snackbarShow", {
        msg: `${successfulUploads.length} manuals uploaded successfully (and ${failedUploads.length} skipped/failed).`,
        icon: "mdi-check-bold",
        color: "green",
        timeout: 3000,
      });
    })
    .catch(({ response, message }) => {
      emitter?.emit("snackbarShow", {
        msg: `Unable to upload manuals: ${
          response?.data?.detail || response?.statusText || message
        }`,
        icon: "mdi-close-circle",
        color: "red",
        timeout: 4000,
      });
    });
  manualFiles.value = [];
}

async function unmatchRom() {
  if (!rom.value) return;
  await handleRomUpdate(
    { rom: rom.value, unmatch: true },
    "Rom unmatched successfully",
  );
}

async function updateRom() {
  if (!rom.value?.fs_name) {
    emitter?.emit("snackbarShow", {
      msg: "Cannot save: file name is required",
      icon: "mdi-close-circle",
      color: "red",
    });
    return;
  }

  await handleRomUpdate(
    { rom: rom.value, removeCover: removeCover.value },
    "Rom updated successfully!",
  );
}

function closeDialog() {
  show.value = false;
  imagePreviewUrl.value = "";
  rom.value = undefined;
}
</script>

<template>
  <r-dialog
    v-if="rom"
    @close="closeDialog"
    v-model="show"
    icon="mdi-pencil-box"
    scroll-content
    :width="lgAndUp ? '65vw' : '95vw'"
  >
    <template #content>
      <v-form v-model="validForm">
        <v-row no-gutters>
          <v-col class="pa-4" cols="auto">
            <game-card
              width="240"
              :rom="rom"
              :src="imagePreviewUrl"
              disableViewTransition
            >
              <template #append-inner-right>
                <v-btn-group divided density="compact" rounded="0">
                  <v-btn
                    :disabled="
                      !heartbeat.value.METADATA_SOURCES?.STEAMGRIDDB_API_ENABLED
                    "
                    size="small"
                    class="translucent-dark"
                    @click="
                      emitter?.emit('showSearchCoverDialog', {
                        term: rom.name as string,
                        aspectRatio: computedAspectRatio,
                      })
                    "
                  >
                    <v-icon size="large">mdi-image-search-outline</v-icon>
                  </v-btn>
                  <v-btn
                    size="small"
                    class="translucent-dark"
                    @click="triggerFileInput('cover-file-input')"
                  >
                    <v-icon size="large">mdi-pencil</v-icon>
                    <v-file-input
                      id="cover-file-input"
                      v-model="rom.artwork"
                      accept="image/*"
                      hide-details
                      class="file-input"
                      @change="previewImage"
                    />
                  </v-btn>
                  <v-btn
                    size="small"
                    class="translucent-dark"
                    @click="removeArtwork"
                  >
                    <v-icon size="large" class="text-romm-red"
                      >mdi-delete</v-icon
                    >
                  </v-btn>
                </v-btn-group>
              </template>
            </game-card>
          </v-col>
          <v-col class="pa-4">
            <v-text-field
              v-model="rom.name"
              :label="t('common.name')"
              variant="outlined"
              required
              @keyup.enter="updateRom"
            />
            <v-text-field
              v-model="rom.fs_name"
              :rules="[(value: string) => !!value]"
              :label="rom.multi ? t('rom.folder-name') : t('rom.filename')"
              variant="outlined"
              required
              @keyup.enter="updateRom"
            >
              <template #details>
                <v-label class="text-caption text-wrap">
                  <v-icon size="small" class="text-primary mr-2">
                    mdi-folder-file-outline
                  </v-icon>
                  <span>
                    /romm/library/{{ rom.fs_path }}/{{ rom.fs_name }}
                  </span>
                </v-label>
              </template>
            </v-text-field>
            <v-textarea
              v-model="rom.summary"
              class="py-2"
              :label="t('rom.summary')"
              variant="outlined"
              required
            />
            <v-chip
              :variant="rom.has_manual ? 'flat' : 'tonal'"
              label
              size="large"
              class="bg-toplayer px-0"
            >
              <span
                class="ml-4"
                :class="{
                  'text-romm-red': !rom.has_manual,
                  'text-romm-green': rom.has_manual,
                }"
                >{{ t("rom.manual")
                }}<v-icon class="ml-1">{{
                  rom.has_manual ? "mdi-check" : "mdi-close"
                }}</v-icon></span
              >
<<<<<<< HEAD
              <v-btn
                @click="triggerFileInput('manual-file-input')"
                class="bg-toplayer ml-3"
                icon="mdi-cloud-upload-outline"
                rounded="0"
                size="small"
              >
                <v-icon size="large">mdi-cloud-upload-outline</v-icon>
                <v-file-input
                  id="manual-file-input"
                  v-model="manualFiles"
                  accept="application/pdf"
                  hide-details
                  multiple
                  required
                  class="file-input"
                  @change="uploadManuals"
                />
              </v-btn>
            </v-chip>
            <div v-if="rom.has_manual">
              <v-label class="text-caption text-wrap">
                <v-icon size="small" class="text-primary mr-2">
                  mdi-folder-file-outline
                </v-icon>
                <span> /romm/resources/{{ rom.path_manual }} </span>
              </v-label>
            </div>
            <v-row class="justify-space-between mt-4" no-gutters>
              <v-btn
                :disabled="noMetadataMatch"
                :class="` ${
                  noMetadataMatch ? '' : 'bg-toplayer text-romm-red'
                }`"
                variant="flat"
                @click="unmatchRom"
              >
                {{ t("rom.unmatch-rom") }}
              </v-btn>
              <v-btn-group divided density="compact">
                <v-btn class="bg-toplayer" @click="closeDialog">
                  {{ t("common.cancel") }}
                </v-btn>
                <v-btn class="text-romm-green bg-toplayer" @click="updateRom">
                  {{ t("common.apply") }}
                </v-btn>
              </v-btn-group>
            </v-row>
          </v-col>
        </v-row>
      </v-form>
=======
                <template #append-inner-right>
                  <v-btn-group divided density="compact" rounded="0">
                    <v-btn
                      :disabled="
                        !heartbeat.value.METADATA_SOURCES
                          ?.STEAMGRIDDB_API_ENABLED
                      "
                      size="small"
                      class="translucent-dark"
                      @click="
                        emitter?.emit('showSearchCoverDialog', {
                          term: rom.name as string,
                          aspectRatio: computedAspectRatio,
                        })
                      "
                    >
                      <v-icon size="large">mdi-image-search-outline</v-icon>
                    </v-btn>
                    <v-btn
                      size="small"
                      class="translucent-dark"
                      @click="triggerFileInput('cover-file-input')"
                    >
                      <v-icon size="large">mdi-pencil</v-icon>
                      <v-file-input
                        id="cover-file-input"
                        v-model="rom.artwork"
                        accept="image/*"
                        hide-details
                        class="file-input"
                        @change="previewImage"
                      />
                    </v-btn>
                    <v-btn
                      size="small"
                      class="translucent-dark"
                      @click="removeArtwork"
                    >
                      <v-icon size="large" class="text-romm-red"
                        >mdi-delete</v-icon
                      >
                    </v-btn>
                  </v-btn-group>
                </template>
              </game-card>
            </v-col>
          </v-row>
        </v-col>
      </v-row>
      <v-row class="justify-space-between px-4 py-2 mt-1" no-gutters>
        <v-btn
          :disabled="rom.is_unidentified"
          :class="` ${rom.is_unidentified ? '' : 'bg-toplayer text-romm-red'}`"
          variant="flat"
          @click="unmatchRom"
        >
          {{ t("rom.unmatch-rom") }}
        </v-btn>
        <v-btn-group divided density="compact">
          <v-btn class="bg-toplayer" @click="closeDialog">
            {{ t("common.cancel") }}
          </v-btn>
          <v-btn class="text-romm-green bg-toplayer" @click="updateRom">
            {{ t("common.apply") }}
          </v-btn>
        </v-btn-group>
      </v-row>
>>>>>>> 6054c94b
    </template>
  </r-dialog>
</template><|MERGE_RESOLUTION|>--- conflicted
+++ resolved
@@ -48,7 +48,7 @@
   return parseFloat(ratio.toString());
 });
 const missingCoverImage = computed(() =>
-  getMissingCoverImage(rom.value?.name || rom.value?.fs_name || ""),
+  getMissingCoverImage(rom.value?.name || rom.value?.fs_name || "")
 );
 
 // Functions
@@ -87,7 +87,7 @@
     removeCover?: boolean;
     unmatch?: boolean;
   },
-  successMessage: string,
+  successMessage: string
 ) {
   show.value = false;
   emitter?.emit("showLoadingDialog", { loading: true, scrim: true });
@@ -129,7 +129,7 @@
     })
     .then((responses: PromiseSettledResult<unknown>[]) => {
       const successfulUploads = responses.filter(
-        (d) => d.status == "fulfilled",
+        (d) => d.status == "fulfilled"
       );
       const failedUploads = responses.filter((d) => d.status == "rejected");
 
@@ -170,7 +170,7 @@
   if (!rom.value) return;
   await handleRomUpdate(
     { rom: rom.value, unmatch: true },
-    "Rom unmatched successfully",
+    "Rom unmatched successfully"
   );
 }
 
@@ -186,7 +186,7 @@
 
   await handleRomUpdate(
     { rom: rom.value, removeCover: removeCover.value },
-    "Rom updated successfully!",
+    "Rom updated successfully!"
   );
 }
 
@@ -312,7 +312,6 @@
                   rom.has_manual ? "mdi-check" : "mdi-close"
                 }}</v-icon></span
               >
-<<<<<<< HEAD
               <v-btn
                 @click="triggerFileInput('manual-file-input')"
                 class="bg-toplayer ml-3"
@@ -343,9 +342,9 @@
             </div>
             <v-row class="justify-space-between mt-4" no-gutters>
               <v-btn
-                :disabled="noMetadataMatch"
+                :disabled="rom.is_unidentified"
                 :class="` ${
-                  noMetadataMatch ? '' : 'bg-toplayer text-romm-red'
+                  rom.is_unidentified ? '' : 'bg-toplayer text-romm-red'
                 }`"
                 variant="flat"
                 @click="unmatchRom"
@@ -364,75 +363,6 @@
           </v-col>
         </v-row>
       </v-form>
-=======
-                <template #append-inner-right>
-                  <v-btn-group divided density="compact" rounded="0">
-                    <v-btn
-                      :disabled="
-                        !heartbeat.value.METADATA_SOURCES
-                          ?.STEAMGRIDDB_API_ENABLED
-                      "
-                      size="small"
-                      class="translucent-dark"
-                      @click="
-                        emitter?.emit('showSearchCoverDialog', {
-                          term: rom.name as string,
-                          aspectRatio: computedAspectRatio,
-                        })
-                      "
-                    >
-                      <v-icon size="large">mdi-image-search-outline</v-icon>
-                    </v-btn>
-                    <v-btn
-                      size="small"
-                      class="translucent-dark"
-                      @click="triggerFileInput('cover-file-input')"
-                    >
-                      <v-icon size="large">mdi-pencil</v-icon>
-                      <v-file-input
-                        id="cover-file-input"
-                        v-model="rom.artwork"
-                        accept="image/*"
-                        hide-details
-                        class="file-input"
-                        @change="previewImage"
-                      />
-                    </v-btn>
-                    <v-btn
-                      size="small"
-                      class="translucent-dark"
-                      @click="removeArtwork"
-                    >
-                      <v-icon size="large" class="text-romm-red"
-                        >mdi-delete</v-icon
-                      >
-                    </v-btn>
-                  </v-btn-group>
-                </template>
-              </game-card>
-            </v-col>
-          </v-row>
-        </v-col>
-      </v-row>
-      <v-row class="justify-space-between px-4 py-2 mt-1" no-gutters>
-        <v-btn
-          :disabled="rom.is_unidentified"
-          :class="` ${rom.is_unidentified ? '' : 'bg-toplayer text-romm-red'}`"
-          variant="flat"
-          @click="unmatchRom"
-        >
-          {{ t("rom.unmatch-rom") }}
-        </v-btn>
-        <v-btn-group divided density="compact">
-          <v-btn class="bg-toplayer" @click="closeDialog">
-            {{ t("common.cancel") }}
-          </v-btn>
-          <v-btn class="text-romm-green bg-toplayer" @click="updateRom">
-            {{ t("common.apply") }}
-          </v-btn>
-        </v-btn-group>
-      </v-row>
->>>>>>> 6054c94b
     </template>
   </r-dialog>
 </template>