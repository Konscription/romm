<script setup lang="ts">
import type { SearchRomSchema } from "@/__generated__";
import type { Events } from "@/types/emitter";
import type { Emitter } from "mitt";
import { inject, ref } from "vue";
import { useDisplay, useTheme } from "vuetify";

<<<<<<< HEAD
// Props
=======
type ScanSource = {
  url_cover: string | undefined;
  name: string;
  rom: SearchRomSchema;
};

>>>>>>> eb277808
const show = ref(false);
const sources = ref<ScanSource[]>([]);
const theme = useTheme();
const { xs } = useDisplay();
const emit = defineEmits(["select:source"]);
const emitter = inject<Emitter<Events>>("emitter");
emitter?.on("showSelectSourceDialog", (matchedRom: SearchRomSchema) => {
  sources.value.push({
    url_cover: matchedRom.igdb_url_cover,
    name: "igdb",
    rom: matchedRom,
  });
  sources.value.push({
    url_cover: matchedRom.moby_url_cover,
    name: "moby",
    rom: matchedRom,
  });
  show.value = true;
});

// Functions
function selectSource(matchedRom: SearchRomSchema, source: string) {
  if (source == "igdb") {
    emit(
      "select:source",
      Object.assign(matchedRom, { url_cover: matchedRom.igdb_url_cover })
    );
  } else if (source == "moby") {
    emit(
      "select:source",
      Object.assign(matchedRom, { url_cover: matchedRom.moby_url_cover })
    );
  }
  closeDialog();
}

function closeDialog() {
  show.value = false;
  sources.value = [];
}
</script>

<template>
  <v-dialog
    :model-value="show"
    scrim="true"
    scroll-strategy="none"
    width="auto"
    @update:model-value="closeDialog()"
  >
    <v-row
      class="justify-center"
      no-gutters
    >
      <v-col
        v-for="source in sources"
        :key="source.name"
        class="pa-2"
        :class="{ cover: !xs, 'cover-xs': xs }"
      >
        <v-hover v-slot="{ isHovering, props }">
          <v-card
            v-bind="props"
            class="matched-rom"
            :class="{ 'on-hover': isHovering }"
            :elevation="isHovering ? 20 : 3"
            @click="selectSource(source.rom, source.name)"
          >
            <v-img
              :src="
                !source.url_cover
                  ? `/assets/default/cover/big_${theme.global.name.value}_missing_cover.png`
                  : source.url_cover
              "
              :aspect-ratio="3 / 4"
              lazy
            >
              <template #placeholder>
                <div class="d-flex align-center justify-center fill-height">
                  <v-progress-circular
                    color="romm-accent-1"
                    :width="2"
                    indeterminate
                  />
                </div>
              </template>
              <v-row
                no-gutters
                class="text-white pa-1"
              >
                <v-tooltip
                  location="top"
                  class="tooltip"
                  transition="fade-transition"
                  text="IGDB matched"
                  open-delay="500"
<<<<<<< HEAD
                  ><template #activator="{ props }">
=======
                >
                  <template #activator="{ props: tooltipProps }">
>>>>>>> eb277808
                    <v-avatar
                      v-if="source.name == 'igdb'"
                      v-bind="tooltipProps"
                      class="mr-1"
                      size="30"
                      rounded="1"
                    >
                      <v-img
                        src="/assets/scrappers/igdb.png"
                      />
                    </v-avatar>
                  </template>
                </v-tooltip>
                <v-tooltip
                  location="top"
                  class="tooltip"
                  transition="fade-transition"
                  text="Mobygames matched"
                  open-delay="500"
<<<<<<< HEAD
                  ><template #activator="{ props }">
=======
                >
                  <template #activator="{ props: tooltipProps }">
>>>>>>> eb277808
                    <v-avatar
                      v-if="source.name == 'moby'"
                      v-bind="tooltipProps"
                      class="mr-1"
                      size="30"
                      rounded="1"
                    >
                      <v-img
                        src="/assets/scrappers/moby.png"
                      />
                    </v-avatar>
                  </template>
                </v-tooltip>
              </v-row>
            </v-img>
          </v-card>
        </v-hover>
      </v-col>
    </v-row>
  </v-dialog>
</template>
<style scoped>
.cover {
  min-width: 270px;
  max-width: 270px;
}
.cover-xs {
  min-width: 180px;
  max-width: 180px;
}
.matched-rom {
  transition-property: all;
  transition-duration: 0.1s;
}
.matched-rom.on-hover {
  z-index: 1 !important;
  transform: scale(1.05);
}
</style><|MERGE_RESOLUTION|>--- conflicted
+++ resolved
@@ -5,16 +5,12 @@
 import { inject, ref } from "vue";
 import { useDisplay, useTheme } from "vuetify";
 
-<<<<<<< HEAD
-// Props
-=======
 type ScanSource = {
   url_cover: string | undefined;
   name: string;
   rom: SearchRomSchema;
 };
 
->>>>>>> eb277808
 const show = ref(false);
 const sources = ref<ScanSource[]>([]);
 const theme = useTheme();
@@ -111,12 +107,8 @@
                   transition="fade-transition"
                   text="IGDB matched"
                   open-delay="500"
-<<<<<<< HEAD
-                  ><template #activator="{ props }">
-=======
                 >
                   <template #activator="{ props: tooltipProps }">
->>>>>>> eb277808
                     <v-avatar
                       v-if="source.name == 'igdb'"
                       v-bind="tooltipProps"
@@ -136,12 +128,8 @@
                   transition="fade-transition"
                   text="Mobygames matched"
                   open-delay="500"
-<<<<<<< HEAD
-                  ><template #activator="{ props }">
-=======
                 >
                   <template #activator="{ props: tooltipProps }">
->>>>>>> eb277808
                     <v-avatar
                       v-if="source.name == 'moby'"
                       v-bind="tooltipProps"
