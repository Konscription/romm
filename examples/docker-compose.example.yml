version: "3"

volumes:
  mysql_data:
  romm_resources:
  romm_redis_data:

services:
  romm:
    image: rommapp/romm:latest
    container_name: romm
    restart: unless-stopped
    environment:
      - DB_HOST=romm-db
      - DB_NAME=romm # Should match MARIADB_DATABASE in mariadb
      - DB_USER=romm-user # Should match MARIADB_USER in mariadb
      - DB_PASSWD= # Should match MARIADB_PASSWORD in mariadb
      - ROMM_AUTH_SECRET_KEY= # Generate a key with `openssl rand -hex 32`
      - IGDB_CLIENT_ID= # Generate an ID and SECRET in IGDB
<<<<<<< HEAD
      - IGDB_CLIENT_SECRET= # https://api-docs.igdb.com/#account-creation
      - MOBYGAMES_API_KEY= # https://www.mobygames.com/info/api/
      - STEAMGRIDDB_API_KEY= # https://github.com/rommapp/romm/wiki/Generate-API-Keys#steamgriddb
      - RETROACHIEVEMENTS_API_KEY= # https://api-docs.retroachievements.org/#api-access
      - RETROACHIEVEMENTS_USERNAME= # https://api-docs.retroachievements.org/#api-access
=======
      - IGDB_CLIENT_SECRET= # https://docs.romm.app/latest/Getting-Started/Generate-API-Keys/#igdb
      - MOBYGAMES_API_KEY= # https://docs.romm.app/latest/Getting-Started/Generate-API-Keys/#mobygames
      - STEAMGRIDDB_API_KEY= # https://docs.romm.app/latest/Getting-Started/Generate-API-Keys/#steamgriddb
      - SCREENSCRAPER_USER= # Use your ScreenScraper username and password
      - SCREENSCRAPER_PASSWORD= # https://docs.romm.app/latest/Getting-Started/Generate-API-Keys/#screenscraper
>>>>>>> b9df9bc9
    volumes:
      - romm_resources:/romm/resources # Resources fetched from IGDB (covers, screenshots, etc.)
      - romm_redis_data:/redis-data # Cached data for background tasks
      - /path/to/library:/romm/library # Your game library. Check https://github.com/rommapp/romm?tab=readme-ov-file#folder-structure for more details.
      - /path/to/assets:/romm/assets # Uploaded saves, states, etc.
      - /path/to/config:/romm/config # Path where config.yml is stored
    ports:
      - 80:8080
    depends_on:
      romm-db:
        condition: service_healthy
        restart: true

  romm-db:
    image: mariadb:latest
    container_name: romm-db
    restart: unless-stopped
    environment:
      - MARIADB_ROOT_PASSWORD= # Use a unique, secure password
      - MARIADB_DATABASE=romm
      - MARIADB_USER=romm-user
      - MARIADB_PASSWORD=
    volumes:
      - mysql_data:/var/lib/mysql
    healthcheck:
      test: ["CMD", "healthcheck.sh", "--connect", "--innodb_initialized"]
      start_period: 30s
      start_interval: 10s
      interval: 10s
      timeout: 5s
      retries: 5<|MERGE_RESOLUTION|>--- conflicted
+++ resolved
@@ -17,19 +17,13 @@
       - DB_PASSWD= # Should match MARIADB_PASSWORD in mariadb
       - ROMM_AUTH_SECRET_KEY= # Generate a key with `openssl rand -hex 32`
       - IGDB_CLIENT_ID= # Generate an ID and SECRET in IGDB
-<<<<<<< HEAD
-      - IGDB_CLIENT_SECRET= # https://api-docs.igdb.com/#account-creation
-      - MOBYGAMES_API_KEY= # https://www.mobygames.com/info/api/
-      - STEAMGRIDDB_API_KEY= # https://github.com/rommapp/romm/wiki/Generate-API-Keys#steamgriddb
-      - RETROACHIEVEMENTS_API_KEY= # https://api-docs.retroachievements.org/#api-access
-      - RETROACHIEVEMENTS_USERNAME= # https://api-docs.retroachievements.org/#api-access
-=======
       - IGDB_CLIENT_SECRET= # https://docs.romm.app/latest/Getting-Started/Generate-API-Keys/#igdb
       - MOBYGAMES_API_KEY= # https://docs.romm.app/latest/Getting-Started/Generate-API-Keys/#mobygames
       - STEAMGRIDDB_API_KEY= # https://docs.romm.app/latest/Getting-Started/Generate-API-Keys/#steamgriddb
       - SCREENSCRAPER_USER= # Use your ScreenScraper username and password
       - SCREENSCRAPER_PASSWORD= # https://docs.romm.app/latest/Getting-Started/Generate-API-Keys/#screenscraper
->>>>>>> b9df9bc9
+      - RETROACHIEVEMENTS_API_KEY= # https://api-docs.retroachievements.org/#api-access
+      - RETROACHIEVEMENTS_USERNAME= # https://api-docs.retroachievements.org/#api-access
     volumes:
       - romm_resources:/romm/resources # Resources fetched from IGDB (covers, screenshots, etc.)
       - romm_redis_data:/redis-data # Cached data for background tasks
